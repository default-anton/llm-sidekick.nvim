return {
  ["deepseek-chat"] = {
    name = "deepseek/deepseek-chat",
    max_tokens = 8192,
    temperature = {
      coding = 0.0,
      chat = 1.3, -- https://api-docs.deepseek.com/quick_start/parameter_settings
    }
  },
  ["deepseek-reasoner"] = {
    name = "deepseek/deepseek-reasoner",
    max_tokens = 8192,
    temperature = {
      coding = 0.6,
      chat = 0.6,
    },
    no_system_prompt = true,
    reasoning = true,
  },
  ["deepseek-r1-distill-llama-70b"] = {
    name = "groq/deepseek-r1-distill-llama-70b",
    temperature = {
      coding = 0.6,
      chat = 0.6,
    },
    no_system_prompt = true,
    reasoning = true,
  },
  ["claude-3-5-sonnet-latest"] = {
    name = "anthropic/claude-3-5-sonnet-latest",
    max_tokens = 8192,
    temperature = {
      coding = 0.3,
      chat = 0.7,
    }
  },
  ["claude-3-5-haiku-latest"] = {
    name = "anthropic/claude-3-5-haiku-latest",
    max_tokens = 8192,
    temperature = {
      coding = 0.3,
      chat = 0.7,
    }
  },
  ["anthropic.claude-3-5-sonnet-20241022-v2:0"] = {
    name = "bedrock/anthropic.claude-3-5-sonnet-20241022-v2:0",
    max_tokens = 8192,
    temperature = {
      coding = 0.3,
      chat = 0.7,
    }
  },
  ["anthropic.claude-3-5-sonnet-20240620-v1:0"] = {
    name = "bedrock/anthropic.claude-3-5-sonnet-20240620-v1:0",
    max_tokens = 4096,
    temperature = {
      coding = 0.3,
      chat = 0.7,
    }
  },
  ["anthropic.claude-3-5-haiku-20241022-v1:0"] = {
    name = "bedrock/anthropic.claude-3-5-haiku-20241022-v1:0",
    max_tokens = 8192,
    temperature = {
      coding = 0.3,
      chat = 0.7,
    }
  },
  ["anthropic.claude-3-haiku-20240307-v1:0"] = {
    name = "bedrock/anthropic.claude-3-haiku-20240307-v1:0",
    max_tokens = 4096,
    temperature = {
      coding = 0.3,
      chat = 0.7,
    }
  },
  ["o1-low"] = {
    name = "openai/o1",
    reasoning_effort = "low", -- can be "low", "medium", "high"
    temperature = nil,        -- temperature is not supported
    reasoning = true,
  },
  ["o1-medium"] = {
    name = "openai/o1",
    reasoning_effort = "medium", -- can be "low", "medium", "high"
    temperature = nil,           -- temperature is not supported
    reasoning = true,
  },
  ["o1-high"] = {
    name = "openai/o1",
    reasoning_effort = "high", -- can be "low", "medium", "high"
    temperature = nil,         -- temperature is not supported
    reasoning = true,
  },
  ["o3-mini-low"] = {
    name = "openai/o3-mini",
    reasoning_effort = "low", -- can be "low", "medium", "high"
    temperature = nil,        -- temperature is not supported
    reasoning = true,
  },
  ["o3-mini-medium"] = {
    name = "openai/o3-mini",
    reasoning_effort = "medium", -- can be "low", "medium", "high"
    temperature = nil,           -- temperature is not supported
    reasoning = true,
  },
  ["o3-mini-high"] = {
    name = "openai/o3-mini",
    reasoning_effort = "high", -- can be "low", "medium", "high"
    temperature = nil,         -- temperature is not supported
    reasoning = true,
  },
  ["o1-mini"] = {
    name = "openai/o1-mini",
    temperature = nil, -- temperature is not supported
    reasoning = true,
    no_system_prompt = true,
  },
  ["o1-preview"] = {
    name = "openai/o1-preview",
    temperature = nil, -- temperature is not supported
    reasoning = true,
    no_system_prompt = true,
  },
  ["gpt-4o"] = {
    name = "openai/gpt-4o",
    max_tokens = 16384,
    temperature = {
      coding = 0.3,
      chat = 0.7,
    },
  },
  ["gpt-4o-2024-11-20"] = {
    name = "openai/gpt-4o-2024-11-20",
    max_tokens = 16384,
    temperature = {
      coding = 0.3,
      chat = 0.7,
    },
  },
  ["gpt-4o-2024-08-06"] = {
    name = "openai/gpt-4o-2024-08-06",
    max_tokens = 16384,
    temperature = {
      coding = 0.3,
      chat = 0.7,
    },
  },
  ["gpt-4o-2024-05-13"] = {
    name = "openai/gpt-4o-2024-05-13",
    max_tokens = 4096,
    temperature = {
      coding = 0.3,
      chat = 0.7,
    },
  },
  ["gpt-4o-mini"] = {
    name = "openai/gpt-4o-mini",
    max_tokens = 16384,
    temperature = {
      coding = 0.3,
      chat = 0.7,
    },
  },
  ["gemini-2.0-pro"] = {
    name = "gemini/gemini-2.0-pro-exp-02-05",
    max_tokens = 8192,
    top_k = 64,
    temperature = {
      coding = 0.4,
      chat = 0.7,
    }
  },
  ["gemini-2.0-flash"] = {
<<<<<<< HEAD
    name = "gemini/gemini-2.0-flash",
=======
    name = "gemini-2.0-flash",
    max_tokens = 8192,
    top_k = 40,
    temperature = {
      coding = 0.4,
      chat = 0.7,
    }
  },
  ["gemini-2.0-pro-exp-02-05"] = {
    name = "gemini-2.0-pro-exp-02-05",
    max_tokens = 8192,
    top_k = 64,
    temperature = {
      coding = 0.4,
      chat = 0.7,
    }
  },
  ["gemini-2.0-flash-exp"] = {
    name = "gemini-2.0-flash-exp",
>>>>>>> 03a76326
    max_tokens = 8192,
    top_k = 40,
    temperature = {
      coding = 0.4,
      chat = 0.7,
    }
  },
  ["gemini-2.0-flash-thinking-exp-01-21"] = {
    name = "gemini/gemini-2.0-flash-thinking-exp-01-21",
    max_tokens = 65536,
    temperature = {
      coding = 0.5,
      chat = 1.0,
    },
    top_k = 64,
    reasoning = true,
  },
  ["gemini-exp-1206"] = {
    name = "gemini/gemini-exp-1206",
    max_tokens = 8192,
    top_k = 64,
    temperature = {
      coding = 0.4,
      chat = 0.7,
    }
  },
}<|MERGE_RESOLUTION|>--- conflicted
+++ resolved
@@ -172,10 +172,7 @@
     }
   },
   ["gemini-2.0-flash"] = {
-<<<<<<< HEAD
     name = "gemini/gemini-2.0-flash",
-=======
-    name = "gemini-2.0-flash",
     max_tokens = 8192,
     top_k = 40,
     temperature = {
@@ -183,26 +180,7 @@
       chat = 0.7,
     }
   },
-  ["gemini-2.0-pro-exp-02-05"] = {
-    name = "gemini-2.0-pro-exp-02-05",
-    max_tokens = 8192,
-    top_k = 64,
-    temperature = {
-      coding = 0.4,
-      chat = 0.7,
-    }
-  },
-  ["gemini-2.0-flash-exp"] = {
-    name = "gemini-2.0-flash-exp",
->>>>>>> 03a76326
-    max_tokens = 8192,
-    top_k = 40,
-    temperature = {
-      coding = 0.4,
-      chat = 0.7,
-    }
-  },
-  ["gemini-2.0-flash-thinking-exp-01-21"] = {
+  ["gemini-2.0-flash-thinking"] = {
     name = "gemini/gemini-2.0-flash-thinking-exp-01-21",
     max_tokens = 65536,
     temperature = {
